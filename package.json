{
  "name": "transitive-js",
  "description": "A tool for generating dynamic stylized transit maps that are easy to understand.",
  "keywords": [
    "d3",
    "maps",
    "GTFS"
  ],
  "author": "Conveyal",
  "homepage": "http://conveyal.com/",
  "repository": {
    "type": "git",
    "url": "https://github.com/conveyal/transitive.js.git"
  },
  "main": "build/transitive.js",
  "dependencies": {
    "augment": "4.3.0",
    "component-each": "0.2.6",
    "component-emitter": "1.2.1",
    "d3": "^3.5.8",
    "debug": "^2.5.1",
    "priorityqueuejs": "1.0.0"
  },
  "scripts": {
<<<<<<< HEAD
    "prepublish": "mastarm prepublish lib:build",
=======
    "cover": "npm test -- --coverage",
    "lint": "mastarm lint",
>>>>>>> e53f8c0d
    "semantic-release": "semantic-release pre && npm publish && semantic-release post",
    "test": "mastarm test"
  },
  "devDependencies": {
    "mastarm": "^3.2.1",
    "semantic-release": "^6.3.2"
  },
  "standard": {
    "parser": "babel-eslint"
  }
}<|MERGE_RESOLUTION|>--- conflicted
+++ resolved
@@ -22,12 +22,9 @@
     "priorityqueuejs": "1.0.0"
   },
   "scripts": {
-<<<<<<< HEAD
     "prepublish": "mastarm prepublish lib:build",
-=======
     "cover": "npm test -- --coverage",
     "lint": "mastarm lint",
->>>>>>> e53f8c0d
     "semantic-release": "semantic-release pre && npm publish && semantic-release post",
     "test": "mastarm test"
   },
